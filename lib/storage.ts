--- conflicted
+++ resolved
@@ -27,15 +27,11 @@
     }
 
     if (this.localStorageAvailable() && this.config.type === 'localStorage') {
-<<<<<<< HEAD
+
       this.config.get = window.localStorage.getItem.bind(window.localStorage);
       this.config.set = window.localStorage.setItem.bind(window.localStorage);
       this.config.remove = window.localStorage.removeItem.bind(window.localStorage);
-=======
-      this.config.get = localStorage.getItem.bind(localStorage);
-      this.config.set = localStorage.setItem.bind(localStorage);
-      this.config.remove = localStorage.removeItem.bind(localStorage);
->>>>>>> 0da4b130
+
       this.storageReady = true;
     } else {
       // Local storage not available, fallback to custom.
@@ -46,11 +42,7 @@
         if (this.config.async === undefined && isAsync(this.config.get)) this.config.async = true;
         this.storageReady = true;
       } else {
-<<<<<<< HEAD
-        console.warn('Pulse Error: Persistent storage not configured, check get, set and remove methods', this.config);
-=======
         // console.warn('Pulse Error: Persistent storage not configured, check get, set and remove methods', this.config);
->>>>>>> 0da4b130
         this.storageReady = false;
       }
     }
@@ -73,12 +65,7 @@
     } else {
       try {
         return JSON.parse(this.config.get(this.getKey(key)));
-<<<<<<< HEAD
       } catch (e) {
-=======
-      } catch (error) {
-        console.warn('Pulse: Failed to get local storage value', error);
->>>>>>> 0da4b130
         return undefined;
       }
     }
