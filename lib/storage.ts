--- conflicted
+++ resolved
@@ -48,26 +48,9 @@
 
   public get(key: string) {
     if (!this.storageReady) return;
-<<<<<<< HEAD
-    try {
-      if (this.config.async) {
-        return new Promise((resolve, reject) => {
-          this.config
-            .get(this.getKey(key))
-            .then(res => {
-              // if result is not JSON for some reason, return it.
-              if (typeof res !== 'string') return resolve(res);
-
-              resolve(JSON.parse(res));
-            })
-            .catch(reject);
-        });
-      } else {
-        return JSON.parse(this.config.get(this.getKey(key)));
-=======
-    if (this.storageConfig.async) {
+    if (this.config.async) {
       return new Promise((resolve, reject) => {
-        this.storageConfig
+        this.config
           .get(this.getKey(key))
           .then(res => {
             // if result is not JSON for some reason, return it.
@@ -79,11 +62,9 @@
       });
     } else {
       try {
-        return JSON.parse(this.storageConfig.get(this.getKey(key)));
-      } catch (error) {
-        console.warn('Pulse: Failed to get local storage value', error);
+        return JSON.parse(this.config.get(this.getKey(key)));
+      } catch (e) {
         return undefined;
->>>>>>> 891f415c
       }
     }
   }
