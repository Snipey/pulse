const { Log, assert, warn } = require('./Utils');

// The heart of Pulse.
module.exports = class Collection {
  constructor(
    { name, global },
    {
      data = {},
      model = {},
      actions = {},
      filters = {},
      indexes = [],
      groups = [],
      routes = {},
      watch = {},
      persist = [],
      local = {},
      onLoad
    }
  ) {
    this._name = name;

    this._actionRefrence = {
      collect: this.collect.bind(this),
      undo: this.undo.bind(this),
      move: this.move.bind(this),
      update: this.update.bind(this),
      put: this.put.bind(this),
      delete: this.delete.bind(this),
      deleteGroup: this.deleteGroup.bind(this),
      findById: this.findById.bind(this),
      getGroup: this.getGroup.bind(this),
      newGroup: this.newGroup.bind(this),
      forceUpdate: this.forceUpdate.bind(this),
      throttle: this.throttle.bind(this),
      remove: this.remove.bind(this),
      set: this.set.bind(this),
      increment: this.increment.bind(this),
      decrement: this.decrement.bind(this)
    };

    // this is used to pass the collections public properties into other collections without creating a circular refrence for the entire collection. It also helps control namespace.
    const publicObject = {
      groups: {},
      data: {},
      actions: {},
      filters: {},
      routes: {},
      indexes: {}
    };

    // Create proxy on the for public data
    this._public = this.initProxy(publicObject);

    // Bind refrences to parent objects
    this._global = global;
    this._regenQueue = this._global.regenQueue;

    this._onLoad = onLoad;
    this._model = model;
    this._filters = filters;
    this._local = local;

    this._data = {}; // the internal data store
    this._indexes = {}; // arrays of primary keys
    this.watchers = {};
    this._storage = {};

    // direct or dynamic data relations for filters
    this._filtersRelatedToData = {};
    this._filtersRelatedToGroup = {};

    this._relations = {};

    this._groupRelations = {};
    this._foreignGroupRelations = [];

    this._subscribedToData = {};

    this._persist = [];
    this._throttles = [];
    this._mutableData = [];
    this._indexesToRegen = [];
    this._filtersToForceRegen = [];

    this._collectionSize = 0;
    this._primaryKey = null;

    this._executing = false;
    this._collecting = false;
    this._performingAction = false;
    this._allowInternalChange = false;

    // so other collections can access this collection's internal data
    this._global.internalDataRef[this._name] = this._data;

    this.initStorage();

    // analyse the model
    this.initModel(model);

    // initialize routes & actions
    this.initData(data);
    this.initGroups(indexes.concat(groups));
    this.initRoutes(routes);
    this.initFilters(filters);
    this.initActions(actions);

    // Bind watchers
    this.watchers = watch;

    // map collection categories to shared namespace
    this.prepareNamespace();

    // Load persisted values from storage
    this.initPersist(persist);
  }

  initStorage() {
    // Check if the chosen storage system is a promise
    this._storageIsPromise = this._global.storage.async ? true : false;
    if (this._global.storage.get('_') instanceof Promise)
      this._storageIsPromise = true;

    let asyncGet = key => {
      return new Promise(async resolve => {
        try {
          let res = await this._global.storage.get(key);
          // if result is a string, JSON parse, otherwise just return
          if (typeof res !== 'string') return resolve(res);
          let parsed = JSON.parse(res);
          return resolve(parsed);
        } catch {
          resolve(null);
        }
      });
    };

    let syncGet = key => {
      let res = this._global.storage.get(key);
      try {
        // if result is a string, JSON parse, otherwise just return
        let parsed = JSON.parse(res);
        return parsed;
      } catch (e) {
        return res;
      }
    };

    // bind and wrap get function
    this._storage.get = key =>
      this._storageIsPromise ? asyncGet(key) : syncGet(key);

    // bind and wrap set function
    this._storage.set = (key, value) => {
      this._global.storage.set(key, JSON.stringify(value));
    };

    // bind and wrap remove function
    this._storage.remove = key => this._global.storage.remove(key);

    // this._storage.clear = prepareStorage.clear.bind(_storage);
  }

  /**
   * Initializse persist
   * @param {Array} persist
   */
  initPersist(persist) {
    persist.forEach(property => {
      this._persist.push(property);
      let storageKey = `_${this._name}_${property}`;

      // find property in storage
      if (!this._public.hasOwnProperty(property))
        return assert(
          `Unable to persist property "${property}" in collection "${
            this._name
          }" as it does not exist.`
        );

      // Validate property exists and determine category

      let category = this.searchNamespaceForProperty(property);
      if (!category)
        return assert(`Unable to persist. Property does not exist.`);

      // Async get method
      if (this._storageIsPromise) {
        this._storage.get(storageKey).then(data => {
          if (data === null || data === undefined) return;
<<<<<<< HEAD

=======
          console.log(storageKey, data)
>>>>>>> 12454030
          this._public[category][property] = data;
          if (this._public.hasOwnProperty(property))
            this._public[property] = data;
        });

        // Synchronous get method
      } else {
        let data = this._storage.get(storageKey);

        if (data === null || data === undefined) return;

        // The syncronous version needs to take care of it's
        data = this.initDeepReactivity(data, property);

        this._allowInternalChange = true;
        this._public[category][property] = data;

        if (this._public.hasOwnProperty(property)) {
          this._allowInternalChange = true;
          this._public[property] = data;
        }
      }
    });
  }

  /**
   * Initializse the data and deep reactivity
   * @param {Object} data
   */
  initData(data) {
    Object.keys(data).forEach(key => {
      this._mutableData.push(key);
      data[key] = this.initDeepReactivity(data[key], key);
    });
    this._public.data = this.initProxy(data);
  }

  /**
   * Initializse the groups and their respective indexes.
   * @param {Array} groups
   */
  initGroups(groups) {
    this._public.groups = this.initProxy({});
    for (let index of groups) {
      if (this._public.groups[index] || this._indexes[index])
        return assert(`Duplicate declaration for index ${index}`);
      // create a new empty array for the index
      this._indexes[index] = new Array();
      this._public.groups[index] = new Array();
    }
  }

  /**
   * Initializse the filters
   * @param {Object} filters
   */
  initFilters(filters) {
    // map filters
    let loop = Object.keys(filters);
    // this._public.filters = this.initProxy({});
    for (let filterName of loop) {
      // set the property to an empty array, until we've parsed the filter
      this._public.filters[filterName] = [];
      this._global.allFilters.push(filterName);
    }
  }

  /**
   * Initializse the routes
   * @param {Object} routes
   */
  initRoutes(routes) {
    let loop = Object.keys(routes);
    for (let routeName of loop) {
      let _this = this;
      this._public.routes[routeName] = function() {
        return routes[routeName].apply(
          null,
          [_this._global.request].concat(Array.prototype.slice.call(arguments))
        );
      };
    }
  }

  /**
   * Initializse the actions
   * @param {Object} routes
   */
  initActions(actions) {
    for (let actionName of Object.keys(actions)) {
      // build a wrapper around the action to provide it data and intercept usage
      let _this = this;
      this._public.actions[actionName] = function() {
        if (_this._throttles.includes(actionName)) return Promise.reject();

        // declare action is running
        _this._performingAction = actionName;

        const context = Object.assign(
          {
            data: _this._public.data,
            filters: _this._public.filters,
            groups: _this._public.groups,
            actions: _this._public.actions,
            routes: _this._public.routes
          },
          _this._global.dataRef,
          _this._actionRefrence,
          { local: _this._local }
        );

        // run action
        let runAction = actions[actionName].apply(
          null,
          [context].concat(Array.prototype.slice.call(arguments))
        );

        // declare action has finsihed
        _this._performingAction = false;

        return runAction;
      };
    }
  }

  /**
   * Initializse data proxy
   * @param {Object} obj - the object to apply the proxy to.
   * @param {Boolean} rootProperty - The root property in the collection for deep reactivity.
   */
  initProxy(obj = {}, rootProperty = false, deepProxy = false) {
    // inject custom prototype "rootProperty"
    let objectWithCustomPrototype;

    if (rootProperty)
      objectWithCustomPrototype = Object.create({ rootProperty });
    else {
      let proto = Object.assign({}, this._actionRefrence, rootProperty);
      objectWithCustomPrototype = Object.create(proto);
    }

    for (let property of Object.keys(obj))
      objectWithCustomPrototype[property] = obj[property];

    if (deepProxy)
      return new Proxy(objectWithCustomPrototype, {
        set: (target, key, value) => {
          if (Object.getPrototypeOf(target).rootProperty) {
            let rootProperty = Object.getPrototypeOf(target).rootProperty;
            if (this._mutableData.includes(rootProperty)) {
              target[key] = value;
              this.updateSubscribers(rootProperty, this._public[rootProperty]);
            }
            return true;
          }
          target[key] = value;
          return true;
        },
        get: (target, key, value) => {
          return target[key];
        }
      });

    return new Proxy(objectWithCustomPrototype, {
      set: (target, key, value) => {
        if (!this._global.initComplete || this._allowInternalChange) {
          target[key] = value;
          this._allowInternalChange = false;
          return true;
        }

        // For regular mutations to root data
        if (this._mutableData.includes(key)) {
          target[key] = value;
          // in case this new data is an object, we should apply proxies to eligible sub properties
          target[key] = this.initDeepReactivity(target[key], key);
          // first push the change
          this.updateSubscribers(key, value);
          // now process any dependents that are affected by this change
          this.findAndUpdateDependents(key);

          return true;
        }

        // if data is not found on collection root, check prototype for root property name

        if (Object.keys(this._public).includes(key)) {
          assert(
            `Cannot set data property "${key}" in collection "${
              this._name
            }". Filters and groups are not mutable.`
          );
        } else {
          assert(
            `Cannot set data property "${key}" in collection "${
              this._name
            }" as "${key}" does not exist.`
          );
        }
        return true;
      },
      get: (target, key, value) => {
        if (Object.getPrototypeOf(target).rootProperty) {
          return target[key];
        }
        if (
          this._global.record &&
          // prevent proxy from reporting access to categories
          !['filters', 'groups', 'indexes', 'data', 'actions'].includes(key) &&
          // ensure we havent already found this dependency
          this._global.dependenciesFound.filter(
            item => item.property === key && item.collection === this._name
          ).length === 0
        ) {
          this._global.dependenciesFound.push({
            property: key,
            collection: this._name
          });
        }
        return target[key];
      }
    });
  }

  isWatchableObject(value) {
    let type = typeof value;
    return (
      value != null &&
      type == 'object' &&
      !this.isHTMLElement(value) &&
      !Array.isArray(value)
    );
  }

  isHTMLElement(obj) {
    try {
      return obj instanceof HTMLElement;
    } catch (e) {
      return (
        typeof obj === 'object' &&
        obj.nodeType === 1 &&
        typeof obj.style === 'object' &&
        typeof obj.ownerDocument === 'object'
      );
    }
  }

  initDeepReactivity(data, rootProperty) {
    // return;
    let nextToAnalyse = [];

    if (!this.isWatchableObject(data)) return data;

    // return this object as a proxy
    const returnProxy = this.initProxy(data, rootProperty, true);

    // push all children of rootPropery to queue
    for (let property of Object.keys(data))
      if (this.isWatchableObject(data[property]))
        nextToAnalyse.push({ target: data, key: property });

    const loop = () => {
      let next = nextToAnalyse;
      nextToAnalyse = [];
      // loop over queue
      for (let item of next) {
        let key = item.key;
        let target = item.target;
        // convert target to proxy
        this._allowInternalChange = true;
        target[key] = this.initProxy(target[key], rootProperty, true);

        // loop over properties of item in queue
        // is the property an object?
        for (let property of Object.keys(target[key]))
          if (this.isWatchableObject(target[key][property]))
            // if so push target to queue to check properties next round
            nextToAnalyse.push({ target: target[key], key: property });
      }

      if (nextToAnalyse.length > 0) loop();
      else this._allowInternalChange = false;
    };
    loop();
    return returnProxy;
  }

  /**
   * Initializse the model configuration.
   * @param {Object} model
   */
  initModel(model) {
    Object.keys(model).forEach(property => {
      Object.keys(model[property]).forEach(config => {
        if (config === 'primaryKey') {
          this._primaryKey = property;
        } else if (config === 'parent') {
          this.createDataRelation(
            property,
            model[property].parent,
            model[property].assignTo
          );
        } else if (config === 'has') {
          this.createGroupRelation(
            property,
            model[property].has,
            model[property].assignTo
          );
        }
      });
    });
  }

  /**
   * Establish a data relation with another collection.
   * @param {String} primaryKeyName
   * @param {String} fromCollectionName
   * @param {String} assignTo
   */
  createDataRelation(primaryKeyName, fromCollectionName, assignTo) {
    // if this is a valid collection
    if (!this._global.collectionNamespace.includes(fromCollectionName))
      return assert(`"${collection}" is not a valid collection.`);
    // create an object for group names, which will contain arrays of primary keys
    this._relations[primaryKeyName] = {};
    //
    this._relations[primaryKeyName].fromCollectionName = fromCollectionName;
    if (assignTo) this._relations[primaryKeyName].assignTo = assignTo;
  }

  /**
   * Establish a data relation with another collection, but for entire groups
   * @param {String} primaryKeyName
   * @param {String} fromCollectionName
   * @param {String} assignTo
   */
  createGroupRelation(primaryKeyName, fromCollectionName, assignTo) {
    if (!this._global.collectionNamespace.includes(fromCollectionName))
      return assert(`"${collection}" is not a valid collection.`);

    this._groupRelations[primaryKeyName] = {};

    this._groupRelations[
      primaryKeyName
    ].fromCollectionName = fromCollectionName;

    if (assignTo) this._groupRelations[primaryKeyName].assignTo = assignTo;

    this.emitToRoot('createForeignGroupRelation', {
      collection: this._name
    });
  }

  // returns the address of a public property
  searchNamespaceForProperty(property) {
    let searchable = ['filters', 'data', 'groups'];
    for (let type of searchable) {
      if (Object.keys(this._public[type]).includes(property)) {
        return type;
      }
    }
    return false;
  }

  validateNamespace(context, property) {
    Object.keys(context).forEach(prop => {
      if (context.hasOwnProperty(property)) {
        warn(`Duplicate property "${property}" on collection "${this._name}"`);
        return false;
      }
    });
    return true;
  }

  // reserves the namespace for all categories on the component instance before runtime
  prepareNamespace() {
    // settings here..
    Object.keys(this._public).forEach(category => {
      if (['data', 'actions', 'groups', 'filters'].includes(category)) {
        Object.keys(this._public[category]).forEach(item => {
          if (this.validateNamespace(this._public, item))
            this._public[item] = this._public[category][item];
        });
      }
    });
  }

  checkNamespace(name) {
    const avalible = !!this._public.data.hasOwnProperty(name);
    if (!avalible) {
      assert(
        `Namespace error "${name}" is already taken for collection "${
          this._name
        }".`
      );
      return false;
    }
    return true;
  }

  persistData(key, value) {
    if (this._persist.includes(key)) {
      let storageKey = `_${this._name}_${key}`;
      Log(`Persisting data with key ${storageKey}`);
      this._storage.set(storageKey, value);
    }
  }

  findPrimaryKey(item) {
    let genericPrimaryIds = ['id', '_id'];
    // detect a primary key
    for (let key of genericPrimaryIds) {
      if (item.hasOwnProperty(key)) this._primaryKey = key;
    }
    if (!this._primaryKey)
      this.dataRejectionHandler(item, 'No primary key supplied.');
  }

  createRelationForIndex(index) {
    for (let primaryKey of Object.keys(this._relations))
      this._relations[primaryKey][index] = [];
  }

  /**
   * For each relation the in _groupRelations...
   * @param {Object} name - description
   */
  // createRelationForGroup(index) {}

  // this is called by the main class once all collections have been constructed, it runs through each filter, executing the function. It  then uses the data proxy to detect which properties the filter wants to access, and saves them in a dependency graph. NOTE: If the filter has an if statement, and a property is
  analyseFilters() {
    if (!this._filters) return;
    let loop = Object.keys(this._filters);
    for (let filter of loop) {
      this.executeAndAnalyseFilter(filter);
    }
  }
  // this is called by the local analyseFilters() loop and the main class during regen queue processing
  executeAndAnalyseFilter(filter) {
    Log(`Analysing filter "${filter}"`);
    // open the door allowing each collection's data proxy to record which properties are accessed by this filter
    this._global.record = true;

    // execute the filter
    this.executeFilter(filter);

    // data recorded, close door
    let found = this._global.dependenciesFound;

    // empty the list of dependencies for next loop
    this._global.dependenciesFound = [];

    // preliminarily loop over dependencys to find missing dependents
    for (let dependency of found) {
      if (this.checkForMissingDependency(dependency, filter))
        // don't register anything to dependency graph, this will get done once all depenecies are clear, avoids us having to check or prevent dependency graph from having duplicate entries.
        return;
    }
    this.populateDependencies(found, filter);

    // mark is as generated so other filters know they are in the clear!
    this._global.generatedFilters.push(this._name + filter);
    Log(`Generated ${filter} for collection ${this._name}`);
  }

  executeFilter(filter) {
    this._executing = filter;

    const context = Object.assign(
      {
        data: this._public.data,
        filters: this._public.filters,
        groups: this._public.groups,
        actions: this._public.actions
      },
      this._global.dataRef,
      this._actionRefrence,
      { local: this._local }
    );

    let data = this._filters[filter](context);

    this._executing = false;
    // filter executed, now ensure the door is closed before deliverUpdate, as that will trigger the proxy's set trap- and with this still true it will cause an infinate loop.
    this._global.record = false;
    // if the result of the filter is null or undefined, chang
    if (data === undefined || data === null) data = false;
    // update subscribers
    this.deliverUpdate('filters', data, filter);
  }

  emitToRoot(type, data = {}) {
    this._global.eventBus.message = {
      type,
      data
    };
  }

  rebuildGroupsWithRelations() {
    // for (let relationKey of Object.keys(this._groupRelations)) {
  }

  // this will fill the index array with the correposonding data and include relational data
  buildGroupFromIndex(index) {
    // constuct the data from the index
    let data = this._indexes[index].map(id => {
      let data = this._data[id];

      // Data relations
      for (let relationKey of Object.keys(this._relations)) {
        let rel = this._relations[relationKey];
        let assignTo = rel.hasOwnProperty('assignTo') ? rel.assignTo : false;

        if (data.hasOwnProperty(relationKey)) {
          let foreignData = this._global.internalDataRef[
            rel.fromCollectionName
          ][data[relationKey]];

          if (foreignData) {
            if (assignTo) data[assignTo] = foreignData;
            else data[rel.fromCollectionName] = foreignData;
          }
        }
      }

      // group relations
      for (let relationKey of Object.keys(this._groupRelations)) {
        let rel = this._groupRelations[relationKey];
        let assignTo = rel.hasOwnProperty('assignTo') ? rel.assignTo : false;

        if (data.hasOwnProperty(relationKey)) {
          let foreignData = this._global.dataRef[rel.fromCollectionName][
            relationKey
          ];

          if (foreignData) {
            if (assignTo) data[assignTo] = foreignData;
            else data[rel.fromCollectionName] = foreignData;
          }
        }
      }

      return data;
    });

    if (
      this._public.hasOwnProperty(index) ||
      this._public.groups.hasOwnProperty(index)
    )
      // deliver data to public object
      this.deliverUpdate('groups', data, index);

    // update public index refrence
    this._allowInternalChange = true;
    this._public.indexes[index] = this._indexes[index];
    this._allowInternalChange = false;

    // trigger other collections to regen their groups if any depend on groups from this collection
    if (this._foreignGroupRelations) {
      for (let collection of this._foreignGroupRelations) {
        this.emitToRoot('rebuildGroupsWithRelations', {
          collection
        });
      }
    }

    // return data for functions like "findGroup"
    return data;
  }

  // Source data has been modified, these are the functions that will update the relevent indexes and filters to regnerate
  internalDataModified(primaryKey) {
    this.findGroupsToRegen(primaryKey);
    this.findFiltersToRegen(primaryKey);
    this.regenerateGroupsAndFilters();
  }

  deliverUpdate(type, data, name) {
    // process update, allowInternalChange instructs Proxy to bypass user mutation validation and to not search for dependents to update, as it is already taken care of.
    this._allowInternalChange = true;
    this._public[type][name] = data;
    this._allowInternalChange = false;
    // update root namespaces, eventually add setting here for users that want to disable root namespace assignment
    if (this._public.hasOwnProperty(name)) {
      this._allowInternalChange = true;
      this._public[name] = data;
      this._allowInternalChange = false;
    }
    this.updateSubscribers(name, data);
  }

  updateSubscribers(key, data) {
    Log(`Updating subscribers for ${key}`);
    // trigger watcher for data
    if (this.watchers.hasOwnProperty(key))
      // push to bottom of call stack to ensure dependencies have generated
      setTimeout(() => this.watchers[key](this._global.dataRef));
    // persist data if need be
    this.persistData(key, data);

    if (this._subscribedToData[key])
      for (let item of this._subscribedToData[key]) {
        if (item.component.hasOwnProperty('$vnode'))
          item.component.$set(item.component, item.key, data);
        else {
          let stateData = {};
          stateData[item.key] = data;

          if (!item.component.state.hasOwnProperty('_mounted')) return;

          if (item.component.state._mounted) item.component.setState(stateData);
        }
      }
  }

  recordHistory(type, data) {
    let historyItem = {
      type,
      timestamp: Date.now(),
      collection: this._name,
      fromAction: this._performingAction,
      data
    };
    this._global.history.push(historyItem);
  }

  populateDependencies(found, filter) {
    let depGraph = this._global.dependencyGraph;
    for (let dependency of found) {
      // Register dependencies of this filter, only filters have this.
      let key1 = `${dependency.collection}/${dependency.property}`;
      let location1 = depGraph[this._name][filter];

      if (!location1.dependencies.includes(key1)) {
        location1.dependencies.push(key1);
      }
      // register this filter as a dependent for the foreign filter or data property
      let key2 = `${this._name}/${filter}`;
      let location2 = depGraph[dependency.collection][dependency.property];

      if (
        location2 &&
        location2.dependents &&
        !location2.dependents.includes(key2)
      ) {
        location2.dependents.push(key2);
      }
    }
  }

  // ensure it is a filter that has not been generated yet, if it hasn't we should save it to the queue to be checked again after more have been analysed
  checkForMissingDependency(dependency, filter) {
    let glob = this._global;
    if (
      // ensure the dependency is a filter, not an index (group). Indexes should be regenerated before the regen queue is processed. This could be removed if you make the regen queue regen indexes too.
      glob.allFilters.includes(dependency.property) &&
      !glob.generatedFilters.includes(
        dependency.collection + dependency.property
      )
    ) {
      Log(
        `Dependent "${
          dependency.property
        }" has not been analysed yet, saving this filter to regen queue.`
      );
      this._regenQueue.push({
        type: 'filter',
        property: filter,
        collection: this._name
      });
      return true;
    }
    return false;
  }

  // this function returns all the dependents decending from a particular filter
  findAllDependents(filter) {
    const graph = this._global.dependencyGraph;
    const dependents = graph[this._name][filter].dependents;
    const dependenciesFound = [];
    let loops = 0;
    let lastRound = [];
    for (let dep of dependents) {
      lastRound.push(dep);
      dependenciesFound.push(dep);
    }
    const loop = () => {
      loops++;
      let loopChildren = lastRound;
      lastRound = [];
      for (let dep of loopChildren) {
        let depParsed = this.parseKey(dep);
        let search = graph[depParsed.collection][depParsed.property].dependents;
        for (let childDep of search) {
          lastRound.push(childDep);
          dependenciesFound.push(childDep);
        }
      }
      if (loops > 1000)
        return assert(`Maximum stack exceeded for dependent search.`);
      else if (lastRound.length !== 0) loop();
    };
    loop();
    return dependenciesFound;
  }

  // this function should run when any data is changed. It will find all filters that need to be regnerated now that the parent data has changed.
  findAndUpdateDependents(propertyChanged) {
    let allDependents = [];
    if (Array.isArray(propertyChanged)) {
      for (let i of propertyChanged) {
        let deps = this.findAllDependents(i);
        for (let dep of deps)
          if (!allDependents.includes(dep)) allDependents.push(dep);
      }
    } else {
      allDependents = this.findAllDependents(propertyChanged);
    }
    Log(`Found dependents: ${JSON.stringify(allDependents)}`);
    this.pushDependentsToRegenQueue(allDependents);
  }

  pushDependentsToRegenQueue(dependentFilters) {
    for (let filter of dependentFilters) {
      let parsedFilter = this.parseKey(filter);
      // check if already in regen queue
      if (
        !this._regenQueue.find(
          item =>
            item.property === parsedFilter.property &&
            item.collection === parsedFilter.collection
        )
      ) {
        // add to queue
        this._regenQueue.push({
          type: 'filter',
          property: parsedFilter.property,
          collection: parsedFilter.collection
        });
      }
    }
    // send a message back to the main class. Refrencing would be impossible without creating a circular refrence, so to avoid that we use proxies to trigger events
    this.emitToRoot('processRegenQueue');
  }

  forceUpdate(filter) {
    this._regenQueue.push({
      type: 'filter',
      property: filter,
      collection: this._name
    });
    this.emitToRoot('processRegenQueue');
  }

  collect(data, index) {
    // validate
    if (!data)
      return assert(
        `Collect error on collection ${this._name}: Data undefined`
      );
    if (!Array.isArray(data)) data = [data];

    this._collecting = true;
    let indexIsArray = false;
    let indexesModified = [];
    let indexesCreated = [];

    // create the index
    if (index) {
      if (Array.isArray(index)) {
        indexIsArray = true;
        for (let i of index) {
          this.createRelationForIndex(i);
          this._indexesToRegen.push(i);
          if (!this._indexes[i]) {
            this._indexes[i] = [];
          }
          indexesModified.push(i);
        }
      } else {
        this.createRelationForIndex(index);
        this._indexesToRegen.push(index);
        if (!this._indexes[index]) {
          this._indexes[index] = [];
        }
        indexesCreated.push(index);
      }
    }
    // process the data
    if (!Array.isArray(data)) this.processDataItem(data, index);
    else for (let item of data) this.processDataItem(item, index, data);

    // update any existing indexes where data has been added

    // record the changes
    this.recordHistory('collect', {
      dataCollected: data,
      indexesCreated,
      indexesModified
    });

    this._collecting = false;
    Log(
      `Collected ${data.length} items in ${this._name}. With index: ${index}`
    );

    this.regenerateGroupsAndFilters();
  }

  processDataItem(data, index) {
    let overwrite = true;
    // validate against model
    // if no primary key defined in the model, search for a generic one.
    if (!this._primaryKey) this.findPrimaryKey(data);

    // if that primary key does not exist on this data item, reject.
    if (!data.hasOwnProperty(this._primaryKey))
      return this.dataRejectionHandler(data, 'Primary key mismatch');

    let itemID = data[this._primaryKey];

    // check if we already have the data
    let currentData = this._data[itemID];
    if (currentData) {
      Object.keys(currentData).forEach(property => {
        if (!data.hasOwnProperty(property)) {
          data[property] = currentData[property];
        }
      });
      overwrite = false;
    }

    // push id into index provided it doesn't already exist on that index
    if (index && !this._indexes[index].includes(itemID)) {
      this._indexes[index].push(itemID);
    }

    for (let relationKey of Object.keys(this._relations)) {
      let relation = this._relations[relationKey];
      if (Array.isArray(relation[index]))
        relation[index].push(data[relationKey]);
    }

    // if we've already collected this item, it may exist in other indexes, so regenerate those.
    // (bug: hasOwnProperty didn't work here)
    if (Object.keys(this._data).includes(itemID))
      this.findGroupsToRegen(itemID);

    // Some filters might have direct links to this piece of data or index (EG: "getGroup()" or "findByID()")
    this.findFiltersToRegen(itemID, index);

    // add the data internally
    this._data[itemID] = data;
    if (overwrite) this._collectionSize++;
  }

  findGroupsToRegen(itemID) {
    Log(`looking for indexes for ${itemID}`);
    // check existing indexes for primary key id, here is where we determin which, if any, indexes need to be regenerated
    for (let indexName of Object.keys(this._indexes)) {
      if (
        // the data item exists already in another index
        this._indexes[indexName].includes(itemID) &&
        // we haven't already established this index needs regeneration
        !this._indexesToRegen.includes(indexName)
      ) {
        this._indexesToRegen.push(indexName);
      }
    }
  }

  findFiltersToRegen(primaryKey, indexes) {
    //
    const findFilters = (source, index) => {
      Object.keys(this[source]).forEach(filterName => {
        if (this[source][filterName].includes(index)) {
          // push the filter to the regen queue, but only if it is not already there.
          if (!this._filtersToForceRegen.includes(filterName))
            this._filtersToForceRegen.push(filterName);
        }
      });
    };

    // for several indexes
    if (Array.isArray(indexes))
      for (let index of indexes) findFilters('_filtersRelatedToGroup', index);
    // for a singular index
    else findFilters('_filtersRelatedToGroup', indexes);
    // for singular data
    findFilters('_filtersRelatedToData', primaryKey);
  }

  regenerateGroupsAndFilters() {
    // add the indexes to the regen queue first
    for (let i of this._indexesToRegen) {
      Log(`Rebuilding index ${i}`);
      let index = this._indexesToRegen.shift();
      this.buildGroupFromIndex(index);
      // any filters dependent on the indexes we've added data too should be regenerated
      if (this._global.dataRef[this._name][index])
        this.findAndUpdateDependents(index);
    }
    // check for filters to force regen and push them to the regen queue. The regen queue will not accept the same filter twice, so if the dependency graph finds this filter too, it won't generate twice.
    let filtersToForceRegenEncoded = [];
    for (let filter of this._filtersToForceRegen)
      filtersToForceRegenEncoded.push(`${this._name}/${filter}`);
    // the regen queue function need the filter concat with the collection name
    this.pushDependentsToRegenQueue(filtersToForceRegenEncoded);
    // clean up once sent
    this._filtersToForceRegen = [];
  }

  // this function
  undo() {
    Log('undo requested, coming soon!');
  }

  // move data by id (or array of IDs) into another index
  move(ids, sourceIndex, destIndex) {
    // Validate
    if (!this._indexes[sourceIndex])
      return assert(`Index "${sourceIndex}" not found`);
    if (destIndex != undefined && !this._indexes[destIndex])
      return assert(`Index "${destIndex}" not found`);
    if (!Array.isArray(ids)) ids = [ids];

    // record previous values
    let history = {
      ids,
      previousSourceIndex: sourceIndex,
      previousDestIndex: destIndex
    };

    // make changes
    for (let id of ids) {
      if (!this._data[id])
        return assert(
          `Data for id "${id}" not found in collection ${this._name}`
        );

      // remove from source index
      this._indexes[sourceIndex] = this._indexes[sourceIndex].filter(
        item => item !== id
      );

      //add to dest index
      if (destIndex) this._indexes[destIndex].push(id);
    }

    // rebuild groups
    this.buildGroupFromIndex(sourceIndex);
    if (destIndex) this.buildGroupFromIndex(destIndex);

    // record history
    this.recordHistory('move', history);

    // update dependents
    if (destIndex) this.findAndUpdateDependents([sourceIndex, destIndex]);
    else this.findAndUpdateDependents([sourceIndex]);
  }

  remove(data, group) {
    // validate
    if (!this._indexes[group]) return assert(`Group "${group}" not found.`);
    if (!Array.isArray(data)) data = [data];
    // are we dealing with full data or an index
    if (
      typeof data[0] == 'object' &&
      data[0].hasOwnProperty(this._primaryKey)
    ) {
      // we're dealing with full data, so we need to validate and map to ids
      data = data.map(item => item[this._primaryKey]);
    } else if (typeof data[0] !== 'number') {
      return assert(`Unable to remove data.`);
    }

    let previousValue = this._indexes[group];

    this._indexes[group] = this._indexes[group].filter(
      key => !data.includes(key)
    );
    this.buildGroupFromIndex(group);

    this.recordHistory('remove', {
      group,
      previousValue
    });

    this.findAndUpdateDependents(group);
  }

  // put data by id (or array of IDs) into another index
  put(ids, destIndex) {
    // Validate
    if (!this._indexes[destIndex])
      return assert(`Index "${destIndex}" not found`);
    if (!Array.isArray(ids)) ids = [ids];

    // record previous value
    let previousDestIndex = Object.assign({}, this._indexes[destIndex]);

    // Loop
    for (let id of ids) {
      if (!this._data[id])
        return assert(
          `Data for id "${id}" not found in collection ${this._name}`
        );
      this._indexes[destIndex].push(id);
    }

    this.buildGroupFromIndex(destIndex);

    this.recordHistory('put', {
      ids,
      previousDestIndex
    });

    this.findAndUpdateDependents(destIndex);
  }

  // change single or multiple properties in your data
  update(id, propertiesToChange) {
    if (this._data[id]) {
      let data = this._data[id];

      let loop = Object.keys(propertiesToChange);

      let history = {
        dataId: id,
        previousValues: {},
        newValues: propertiesToChange
      };

      for (let property of loop) {
        if (!data.hasOwnProperty(property))
          assert(`Data "${id}" does not have property "${property}" to update`);

        history.previousValues[property] = data[property];

        data[property] = propertiesToChange[property];
      }

      this.recordHistory('update', history);

      this.internalDataModified(id);
    } else {
      assert(`Data for id "${id}" not found in collection ${this._name}`);
    }
  }

  findById(id) {
    // if called from within a filter create an internal index tied to this filter, now when dependent data is changed we can regenerate this filter
    if (this._executing) this._filtersRelatedToData[this._executing] = [id];
    // if filtername is not specified, it was called from outside, in which case could never be reactive
    if (this._data[id]) return this._data[id];
    else {
      // this can be hooked on the collection config
      // this.emit('onMissingId', id)
      Log(`findByID: Item "${id}" not found in collection "${this._name}"`);
    }
  }

  getGroup(id) {
    if (this._executing) this._filtersRelatedToGroup[this._executing] = [id];

    if (this._indexes[id]) return this.buildGroupFromIndex(id);
    else return [];
  }

  newGroup(name, indexArray) {
    if (!Object.keys(this._indexes).includes(name)) {
      this._indexes[name] = indexArray;

      this.recordHistory('newGroup', {
        createdGroup: name,
        data: indexArray
      });
    }
  }

  modifyGroup(group) {}

  // removes data via primary key from a collection
  // TODO: internalDataModified() shouldn't run for each item deleted, delete data, once processed, find dependents for all data, the internalDataModified function might need to be modified to accept an array of ids
  delete(items) {
    if (Array.isArray(items))
      return assert(
        'Delete function does not yet support arrays, only primary keys for data (integers), will add soon!'
      );
    if (typeof items == 'string')
      return assert(
        `Delete function only supports primary keys for data (integers), if you're trying to delete a group, please use deleteGroup()`
      );
    const deleteFunction = primaryKey => {
      // preserve data
      let deletedData = Object.assign({}, this._data.primaryKey);
      // delete data
      delete this._data[primaryKey];
      // record deletion
      this.recordHistory('delete', {
        deleted: deletedData
      });
      // update dependents
      this.internalDataModified(primaryKey);
    };
    // if (Array.isArray(items))
    //   for (let primaryKey of items) deleteFunction(primaryKey);
    // else deleteFunction(items);
    deleteFunction(items);
  }

  deleteGroup(group) {
    if (!this._indexes[group]) return assert(`Group "${group}" not found.`);
    // delete actual data
    for (let id of this._indexes[group]) {
      if (this._data[id]) delete this._data[id];
    }
    let previousValue = this._indexes[group];
    // empty index array
    this._indexes[group] = [];
    // construct data
    this.buildGroupFromIndex(group);

    this.recordHistory('deleteGroup', {
      group,
      previousValue
    });

    this.findAndUpdateDependents(group);
  }

  clean() {}

  increment(primaryKey, property, amount) {
    if (!this.validateNumberForDataProperty(primaryKey, property, amount))
      return;
    this._data[primaryKey][property] += amount;

    this.recordHistory('increment', {
      previousValue: amount
    });

    this.internalDataModified(primaryKey);
  }

  decrement(primaryKey, property, amount) {
    if (!this.validateNumberForDataProperty(primaryKey, property, amount))
      return;

    this._data[primaryKey][property] -= amount;

    this.recordHistory('decrement', {
      previousValue: amount
    });

    this.internalDataModified(primaryKey);
  }

  throttle(amount) {
    // preserve current action name on invoke
    let actionToThrottle = this._performingAction;
    this._throttles.push(actionToThrottle);
    setTimeout(() => {
      this._throttles = this._throttles.filter(
        action => action !== actionToThrottle
      );
    }, amount);
  }

  set(target, mutation) {
    Log(target, mutation);
  }

  validateNumberForDataProperty(primaryKey, property, amount) {
    if (
      !this._data[primaryKey] ||
      !this._data[primaryKey][property] ||
      typeof amount !== 'number' ||
      typeof this._data[primaryKey][property] !== 'number'
    ) {
      assert(`Property ${property} for ${primaryKey} is not a number`);
      return false;
    }
    return true;
  }

  // used to save errors to the instance
  dataRejectionHandler(data, message) {
    let error = `[Data Rejection] - ${message} - Data was not collected, but instead saved to the errors object("_errors") on root Pulse instance.`;
    this._global.errors.push({
      data,
      timestamp: new Date(),
      error
    });
    assert(error);
  }

  parseKey(key) {
    return {
      collection: key.split('/')[0],
      property: key.split('/')[1]
    };
  }
};<|MERGE_RESOLUTION|>--- conflicted
+++ resolved
@@ -189,11 +189,6 @@
       if (this._storageIsPromise) {
         this._storage.get(storageKey).then(data => {
           if (data === null || data === undefined) return;
-<<<<<<< HEAD
-
-=======
-          console.log(storageKey, data)
->>>>>>> 12454030
           this._public[category][property] = data;
           if (this._public.hasOwnProperty(property))
             this._public[property] = data;
