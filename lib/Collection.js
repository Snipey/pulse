--- conflicted
+++ resolved
@@ -265,7 +265,7 @@
     const keys = Object.keys(filters);
     // this._public.filters = this.initProxy({});
     for (let i = 0; i < keys.length; i++) {
-      const filterName = keys[i]
+      const filterName = keys[i];
       // set the property to an empty array, until we've parsed the filter
       this._public.filters[filterName] = [];
       this._global.allFilters.push(filterName);
@@ -328,8 +328,9 @@
         let parentAction = null;
         if (_this._actionProcessingStack.length > 0)
           parentAction =
-            _this._actionProcessingStack[_this._actionProcessingStack.length - 1]
-              .actionIdentifier;
+            _this._actionProcessingStack[
+              _this._actionProcessingStack.length - 1
+            ].actionIdentifier;
 
         // get context object
         const context = _this.getContextObject();
@@ -610,7 +611,7 @@
 
         // loop over properties of item in queue
         // is the property an object?
-        const keys = Object.keys(target[key])
+        const keys = Object.keys(target[key]);
         for (let i = 0; i < keys.length; i++) {
           const property = keys[i];
           if (this.isWatchableObject(target[key][property]))
@@ -842,7 +843,9 @@
         for (let i = 0; i < relations.length; i++) {
           const relationKey = relations[i];
           const rel = this._relations[relationKey];
-          const assignTo = rel.hasOwnProperty('assignTo') ? rel.assignTo : false;
+          const assignTo = rel.hasOwnProperty('assignTo')
+            ? rel.assignTo
+            : false;
 
           if (data.hasOwnProperty(relationKey)) {
             let foreignData = this._global.internalDataRef[
@@ -863,7 +866,9 @@
           const relationKey = groupRealtions[i];
           const rel = this._groupRelations[relationKey];
 
-          const assignTo = rel.hasOwnProperty('assignTo') ? rel.assignTo : false;
+          const assignTo = rel.hasOwnProperty('assignTo')
+            ? rel.assignTo
+            : false;
 
           if (data.hasOwnProperty(relationKey)) {
             const foreignData = this._global.dataRef[rel.fromCollectionName][
@@ -964,7 +969,7 @@
         for (let i = 0; i < this._internalWatchers[key].length; i++) {
           const callback = this._internalWatchers[key][i];
           callback();
-        } 
+        }
       });
 
     // persist data if need be
@@ -972,14 +977,9 @@
 
     let framework = this._global.config.framework;
     if (this._subscribedToData[key])
-<<<<<<< HEAD
-      for (let item of this._subscribedToData[key]) {
-        if (framework === 'vue' || item.component.hasOwnProperty('$vnode'))
-=======
       for (let i = 0; i < this._subscribedToData[key].length; i++) {
         const item = this._subscribedToData[key][i];
-        if (item.component.hasOwnProperty('$vnode'))
->>>>>>> fe9367ca
+        if (framework === 'vue' || item.component.hasOwnProperty('$vnode'))
           item.component.$set(item.component, item.key, data);
         else if (
           framework === 'react' ||
@@ -995,11 +995,8 @@
             item.component.setState(stateData);
           }
           // vanilla JS
-<<<<<<< HEAD
         } else {
           // nothing yet, maybe a configurable callback
-=======
->>>>>>> fe9367ca
         }
       }
   }
@@ -1103,7 +1100,8 @@
       for (let i = 0; i < loopChildren.length; i++) {
         const dep = loopChildren[i];
         const depParsed = this.parseKey(dep);
-        const search = graph[depParsed.collection][depParsed.property].dependents;
+        const search =
+          graph[depParsed.collection][depParsed.property].dependents;
         for (let i = 0; i < search.length; i++) {
           const childDep = search[i];
           lastRound.push(childDep);
@@ -1142,9 +1140,7 @@
       // check if already in regen queue
       if (
         !this._regenQueue.find(
-          item =>
-            item.property === property &&
-            item.collection === collection
+          item => item.property === property && item.collection === collection
         )
       ) {
         // add to queue
@@ -1193,7 +1189,7 @@
       if (Array.isArray(group)) {
         indexIsArray = true;
         for (let ind = 0; ind < group.length; ind++) {
-          const i = group[ind] // TODO: this should be switched.
+          const i = group[ind]; // TODO: this should be switched.
           this.createRelationForIndex(i);
           this._indexesToRegen.push(i);
 
@@ -1624,7 +1620,7 @@
   deleteGroup(group) {
     if (!this._indexes[group]) return assert(`Group "${group}" not found.`);
     // delete actual data
-    
+
     for (let i = 0; i < this._indexes[group].length; i++) {
       const id = this._indexes[group][id];
       if (this._data[id]) delete this._data[id];
