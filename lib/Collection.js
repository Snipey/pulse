import { Log, assert } from './Utils';

// This class is somewhat similar to modules in typical state storage libraries, but instead supports functions.
// It's state is loaded into the main state tree.
export default class Collection {
  constructor(
    { name, subscribers, updateSubscribers, global },
    {
      data = {},
      model = {},
      actions = {},
      filters = {},
      indexes = [],
      groups = [],
      routes = {},
      persist = []
    }
  ) {
    this._name = name;
    // from parent class
    this._subscribers = subscribers;
    this.updateSubscribers = updateSubscribers;

    this._actionRefrence = {
      collect: this.collect.bind(this),
      undo: this.undo.bind(this),
      move: this.move.bind(this),
      update: this.update.bind(this),
      put: this.put.bind(this),
      delete: this.delete.bind(this)
    };

    // this is used to pass the collections public properties into other collections without creating a circular refrence for the entire collection. It also helps control namespace.
    this._public = this.initProxy({
      groups: Object.create(null),
      data: Object.create(null),
      actions: Object.create(null),
      filters: Object.create(null),
      routes: Object.create(null),
      ...this._actionRefrence
    });

    this._model = model; // the model for validating data
    this._filters = filters;
    this._data = Object.create(null); // the internal data store
    this._indexes = Object.create(null); // arrays of primary keys
    this._mutableData = [];
    this._dataProxy = null;
    this._indexesToRegen = [];
    this._collecting = false;
    this._primaryKey = null;
    this._collectionSize = 0;
    this._global = global;
    this._regenQueue = this._global.regenQueue;
    this._relations = [];

    const _storage = this._global.storage;
    this._storage = {
      get: key => {
        if (_storage.get(key)) return JSON.parse(_storage.get(key));
      },
      set: key => {
        if (_storage.get(key)) return _storage.set(JSON.stringify(key));
      },
      remove: key => _storage.remove(key),
      clear: key => _storage.clear(key)
    };

    // analyse the model
    this.parseModel(model);

    // initialize routes & actions
    this.initData(data);
    this.initGroups([...indexes, ...groups]);
    this.initRoutes(routes);
    this.initFilters(filters);
    this.initActions(actions);

    this.prepareNamespace();

    this.initPersist(persist);

    console.log(this);
  }

  parseModel(model) {
    Object.keys(model).forEach(property => {
      Object.keys(model[property]).forEach(config => {
        if (config === 'primaryKey') {
          this._primaryKey = property;
        } else if (config === 'parent') {
          // if this is a valid collection
          let collection = model[property].parent;
          if (this._global.collectionNamespace.includes(collection)) {
            this._relations.push(collection);
          } else {
            assert(`"${collection}" is not a valid collection.`);
          }
        }
      });
    });
  }

  initGroups(indexes) {
    this._public.groups = this.initProxy({});
    for (let index of indexes) {
      if (this._public.groups[index] || this._indexes[index])
        return assert(`Duplicate declaration for index ${index}`);
      // create a new empty array for the index
      this._indexes[index] = new Array();
      this._public.groups[index] = new Array();
    }
  }

  initData(data) {
    Object.keys(data).forEach(key => this._mutableData.push(key));
    this._public.data = this.initProxy(data);
  }

  initFilters(filters) {
    // map filters
    let loop = Object.keys(filters);
    this._public.filters = this.initProxy({});
    for (let filterName of loop) {
      // set the property to an empty array, until we've parsed the filter
      this._public.filters[filterName] = [];
      this._global.allFilters.push(filterName);
    }
  }

  initRoutes(routes) {
    let loop = Object.keys(routes);
    for (let routeName of loop) {
      this._public.routes[routeName] = customParam => {
        return routes[routeName](this._global.request, customParam);
      };
    }
  }

  initActions(actions) {
    let loop = Object.keys(actions);
    for (let actionName of loop) {
      // if (this.checkNamespace(actionName)) {
      // build a wrapper around the action to provide it data and intercept usage
      this._public.actions[actionName] = customParam => {
        // console.log(arguments);
        // declare action is running

        // run action
        actions[actionName](
          {
            ...this._global.dataRef,
            ...this._actionRefrence,
            routes: this._public.routes
          },
          customParam
        );

        // declare action has finsihed
      };
      // }
    }
  }

  // TODO: add support for disabledRootNamespace (once implimented)
  initPersist(persist = []) {
    // debugger;
    for (let property of persist) {
      let storageKey = `_${this._name}_${property}`;
      // find property in storage
      if (!this._public.hasOwnProperty(property))
        return assert(
          `Unable to persist property "${property}" as it does not exist.`
        );
      if (this._storage.get(storageKey)) {
        let type = searchNamespaceForProperty(property);
        if (type) {
          this._allowInternalChange = true;
          this._public[type][property] = this.storage.get(storageKey);

          if (this._public[property]) {
            this._allowInternalChange = true;
            this._public[property] = this.storage.get(storageKey);
          }
        } else {
          assert(`Unable to persist. Could not determin property type.`);
        }
      }
    }
  }

  // returns the address of a public property
  searchNamespaceForProperty(property) {
    let searchable = ['filters', 'data', 'groups'];
    for (let type of searchable) {
      if (this._public[type].hasOwnProperty(property)) {
        return type;
      } else return false;
    }
  }

  // reserves the namespace on the component instance before runtime
  prepareNamespace() {
    // settings here..
    Object.keys(this._public).forEach(category => {
      if (['data', 'actions', 'groups', 'filters'].includes(category)) {
        Object.keys(this._public[category]).forEach(item => {
          this._public[item] = this._public[category][item];
        });
      }
    });
  }

  initProxy(obj) {
    return new Proxy(obj || {}, {
      set: (target, key, value) => {
        // during initialization, allow proxy to be edited without intercepting
        if (!this._global.initComplete) {
          target[key] = value;
        } else if (this._allowInternalChange === true) {
          // only update dependencies if pulse has finished initalizing and the data is not a filter or index
          console.log(`you set ${key}`);
          target[key] = value;
          this._allowInternalChange = false;
        } else if (this._mutableData.includes(key)) {
          target[key] = value;
          this.findAndUpdateDependents(key);
        } else {
          assert(
            `Cannot set data property "${key}" in collection "${
              this._name
            }". Filters and groups are not mutable.`
          );
        }
        return true;
      },
      get: (target, key, value) => {
        if (
          this._global.record &&
          // prevent proxy from reporting access to these properties, as they have their own proxy
          !['filters', 'groups', 'indexes', 'data'].includes(key)
        ) {
          this._global.dependenciesFound.push({
            property: key,
            collection: this._name
          });
        }
        return target[key];
      }
    });
  }

  checkNamespace(name) {
    const avalible = !!this._public.data.hasOwnProperty(name);
    if (!avalible) {
      assert(
        `Namespace error "${name}" is already taken for collection "${
          this._name
        }".`
      );
      return false;
    }
    return true;
  }

  // this is called by the main class once all collections have been constructed, it runs through each filter, executing the function. It  then uses the data proxy to detect which properties the filter wants to access, and saves them in a dependency graph. NOTE: If the filter has an if statement, and a property is
  analyseFilters() {
    if (!this._filters) return;
    let loop = Object.keys(this._filters);
    for (let filter of loop) {
      this.executeAndAnalyseFilter(filter);
    }
  }
  // this is called by the local analyseFilters() loop and the main class during regen queue processing
  executeAndAnalyseFilter(filter) {
    Log(`Analysing filter "${filter}"`);
    // open the door allowing each collection's data proxy to record which properties are accessed by this filter
    this._global.record = true;

    // execute the filter
    this.executeFilter(filter);

    // data recorded, close door
    let found = this._global.dependenciesFound;

    // empty the list of dependencies for next loop
    this._global.dependenciesFound = [];

    Log(`Dependents found: ${found.length}`);

    // preliminarily loop over dependencys to find missing dependents
    for (let dependency of found) {
      if (this.checkForMissingDependency(dependency, filter))
        // don't register anything to dependency graph, this will get done once all depenecies are clear, avoids us having to check or prevent dependency graph from having duplicate entries.
        return;
    }
    this.populateDependencies(found, filter);

    // mark is as generated so other filters know they are in the clear!
    this._global.generatedFilters.push(this._name + filter);
    Log(`Generated ${filter} for collection ${this._name}`);
  }

  populateDependencies(found, filter) {
    // debugger;
    let depGraph = this._global.dependencyGraph;
    for (let dependency of found) {
      // Register dependencies of this filter, only filters have this.
      let key1 = `${dependency.collection}/${dependency.property}`;
      let location1 = depGraph[this._name][filter];

      if (!location1.dependencies.includes(key1)) {
        location1.dependencies.push(key1);
      }
      // register this filter as a dependent for the foreign filter or data property
      let key2 = `${this._name}/${filter}`;
      let location2 = depGraph[dependency.collection][dependency.property];

      if (!location2.dependents.includes(key2)) {
        location2.dependents.push(key2);
      }
    }
  }

  parseKey(key) {
    return {
      collection: key.split('/')[0],
      property: key.split('/')[1]
    };
  }

  // ensure it is a filter that has not been generated yet, if it hasn't we should save it to the queue to be checked again after more have been analysed
  checkForMissingDependency(dependency, filter) {
    let glob = this._global;
    if (
      // ensure the dependency is a filter, not an index (group). Indexes should be regenerated before the regen queue is processed. This could be removed if you make the regen queue regen indexes too.
      glob.allFilters.includes(dependency.property) &&
      !glob.generatedFilters.includes(
        dependency.collection + dependency.property
      )
    ) {
      Log(
        `Dependent "${
          dependency.property
        }" has not been analysed yet, saving this filter to regen queue.`
      );
      this._regenQueue.push({
        type: 'filter',
        property: filter,
        collection: this._name
      });
      return true;
    }
    return false;
  }

  // this function returns all the dependents decending from a particular filter
  findAllDependents(filter) {
    const graph = this._global.dependencyGraph;
    const dependents = graph[this._name][filter].dependents;
    const dependenciesFound = [];
    let lastRound = [];
    for (let dep of dependents) {
      lastRound.push(dep);
      dependenciesFound.push(dep);
    }
    const loop = () => {
      let loopChildren = lastRound;
      lastRound = [];
      for (let dep of loopChildren) {
        let depParsed = this.parseKey(dep);
        let search = graph[depParsed.collection][depParsed.property].dependents;
        for (let childDep of search) {
          lastRound.push(childDep);
          dependenciesFound.push(childDep);
        }
      }
      if (lastRound.length !== 0) loop();
    };
    loop();
    return dependenciesFound;
  }

  // this function should run when any data is changed. It will find all filters that need to be regnerated now that the parent data has changed.
  findAndUpdateDependents(propertyChanged) {
    let allDependents = [];
    if (Array.isArray(propertyChanged)) {
      for (let i of propertyChanged) {
        let deps = this.findAllDependents(i);
        for (let dep of deps)
          if (!allDependents.includes(dep)) allDependents.push(dep);
      }
    } else {
      allDependents = this.findAllDependents(propertyChanged);
    }
    this.pushDependentsToRegenQueue(allDependents);
  }

  pushDependentsToRegenQueue(dependentFilters) {
    for (let filter of dependentFilters) {
      let parsedFilter = this.parseKey(filter);
      this._regenQueue.push({
        type: 'filter',
        property: parsedFilter.property,
        collection: parsedFilter.collection
      });
    }
    // send a message back to the main class. Refrencing would be impossible without creating a circular refrence, so to avoid that we use proxies to trigger events
    this._global.eventBus.message = 'processRegenQueue';
  }

  executeFilter(filter) {
    let data = this._filters[filter]({
      // spread each collection's data to the filter
      ...this._global.dataRef
    });
    // filter executed, now ensure the door is closed before deliverUpdate, as that will trigger the proxy's set trap- and with this still true it will cause an infinate loop.
    this._global.record = false;

    // update subscribers
    this.deliverUpdate('filters', data, filter);
  }

  // this will fill the index array with the correposonding data
  buildDataFromIndex(index) {
    // constuct the data from the index
    let data = this._indexes[index].map(id => this._data[id]);

    // apply a default sort rule to the index here, maybe?

    this.deliverUpdate('groups', data, index);
  }

  deliverUpdate(type, data, name) {
    // process update, allowInternalChange instructs Proxy to bypass user mutation validation and to not search for dependents to update, as it is already taken care of
    this._allowInternalChange = true;
    this._public[type][name] = data;
    // update root namespaces, eventually add setting here for users that want to disable root namespace assignment
    if (this._public.hasOwnProperty(name) && this._global.initComplete) {
      this._allowInternalChange = true;
      this._public[name] = data;
    }

    this.updateSubscribers(name, data);
  }

  collect(data, index) {
    // validate
    if (!data)
      return assert(
        `Collect error on collection ${this._name}: Data undefined`
      );
    if (!Array.isArray(data)) data = [data];

    console.log(data);
    this._collecting = true;
    let indexIsArray = false;
    let indexesModified = [];
    let indexesCreated = [];
    // create the index
    if (index) {
      if (Array.isArray(index)) {
        indexIsArray = true;
        for (let i of index) {
          this._indexesToRegen.push(i);
          if (!this._indexes[i]) {
            this._indexes[i] = [];
          }
          indexesModified.push(i);
        }
      } else {
        this._indexesToRegen.push(index);
        if (!this._indexes[index]) {
          this._indexes[index] = [];
        }
        indexesCreated.push(index);
      }
    }
    // process the data
    if (!Array.isArray(data)) this.processDataItem(data, index);
    else for (let item of data) this.processDataItem(item, index, data);

    // update any existing indexes where data has been added

    // record the changes
    this._global.history.push({
      collected: {
        collection: this._name,
        timestamp: new Date(),
        dataCollected: data,
        indexesCreated,
        indexesModified
      }
    });

    this._collecting = false;
    Log(`Collected ${data.length} items. With index: ${index}`);

    this.regenerateIndexes();
  }

  processDataItem(data, index) {
    // validate against model
    // if no primary key defined in the model, search for a generic one.
    if (!this._primaryKey) this.findPrimaryKey(data);

    // if that primary key does not exist on this data item, reject.
    if (!data.hasOwnProperty(this._primaryKey))
      this.dataRejectionHandler(data, 'Primary key mismatch');

    // check if we already have the data
    if (this._data[data[this._primaryKey]]) {
      // see if it exists on any other indexes?
    }

    // push id into index provided it doesn't already exist on that index
    if (index && !this._indexes[index].includes(index)) {
      this._indexes[index].push(data[this._primaryKey]);
    }

<<<<<<< HEAD
    // if we've already collected this item, it may exist in other indexes, so regenerate those.
    if (this._data.hasOwnProperty(data[this._primaryKey])) {
      findIndexesToRegen(data[this._primaryKey]);
    }
=======
    this.findIndexesToRegen(data[this._primaryKey]);
>>>>>>> 1ecc9243

    // add the data internally
    this._data[data[this._primaryKey]] = data;
    this._collectionSize++;
  }

  findIndexesToRegen(primaryKey) {
    // check existing indexes for primary key id, here is where we determin which, if any, indexes need to be regenerated
    let loop = Object.keys(this._indexes);
    for (let indexName of loop) {
      if (
        // the data item exists already in another index
        this._indexes[indexName].includes(primaryKey) &&
        // we haven't already established this index needs regeneration
        !this._indexesToRegen.includes(indexName)
      ) {
        this._indexesToRegen.push(indexName);
      }
    }
  }

  regenerateIndexes() {
    // add the indexes to the regen queue first
    for (let i of this._indexesToRegen) {
      Log(`Rebuilding index ${i}`);
      let index = this._indexesToRegen.shift();
      this.buildDataFromIndex(index);
      // any filters dependent on the indexes we've added data too should be regenerated
      if (this._global.dataRef[this._name][index])
        this.findAndUpdateDependents(index);
    }
  }

  findPrimaryKey(item) {
    let genericPrimaryIds = ['id', '_id'];
    // detect a primary key
    for (let key of genericPrimaryIds) {
      console.log(key);
      if (item.hasOwnProperty(key)) this._primaryKey = key;
    }
    if (!this._primaryKey)
      this.dataRejectionHandler(item, 'No primary key supplied.');
  }

  // this function
  undo() {
    Log('undo requested, coming soon!');
  }
  // put data by id (or array of IDs) into another index
  put(id, index, moveTo) {
    if (!this._indexes[index]) return assert(`Index "${index}" not found`);
    if (this._data[id]) {
      this._indexes[index].push(id);
      if (moveTo) {
        if (!this._indexes[moveTo]) return assert(`Index "${index}" not found`);
        this._indexes[moveTo] = this._indexes[moveTo].filter(
          item => item !== id
        );
        // rebuild old index
        this.buildDataFromIndex(index);
        // rebuild dest index
        this.buildDataFromIndex(moveTo);

        this.findAndUpdateDependents([moveTo, index]);
      } else {
        this.buildDataFromIndex(index);
        this.findAndUpdateDependents(index);
      }
    } else {
      // run missing id event or
      assert(`Data for id "${id}" not found in collection ${this._name}`);
    }
  }

  // move data by id (or array of IDs) into another index
  move(id, index, moveTo) {
    this.put(id, index, moveTo);
  }

  // change single or multiple properties in your data
  update(id, propertiesToChange) {
    if (this._data[id]) {
      let data = this._data[id];

      let loop = Object.keys(propertiesToChange);

      for (let property of loop) {
        if (!data.hasOwnProperty(property))
          assert(`Data "${id}" does not have property "${property}" to update`);

        data[property] = propertiesToChange[property];
      }

      this.updateAllIndexesByDataID(id);
    } else {
      assert(`Data for id "${id}" not found in collection ${this._name}`);
    }
  }

  // removes data via primary key from a collection
  delete() {}

  clean() {}

  increment(primaryKey, property, amount) {
    if (!validateNumberForDataProperty(primaryKey, property, amount)) return;
  }

  decrement(primaryKey, property, amount) {
    if (!validateNumberForDataProperty(primaryKey, property, amount)) return;
    this._data[primaryKey][property] -= amount;
    this._global.history.push({
      decremented: {
        collection: this._name,
        timestamp: new Date(),
        dataCollected: data,
        indexesCreated,
        indexesModified
      }
    });
    this.findIndexesToRegen(primaryKey);
    this.regenerateIndexes();
  }

  validateNumberForDataProperty(primaryKey, property, amount) {
    if (
      !this._data[primaryKey] ||
      !this._data[primaryKey][property] ||
      typeof amount !== 'number' ||
      typeof this._data[primaryKey][property] !== 'number'
    ) {
      assert(`Property ${property} for ${primaryKey} is not a number`);
      return false;
    }
    return true;
  }

  // this processes any

  updateAllIndexesByDataID(id) {
    let loop = Object.keys(this._indexes);
    let indexes = [];
    for (let index of loop) {
      if (this._indexes[index].includes(id)) indexes.push(index);
    }
    this.findAndUpdateDependents(indexes);
  }

  // used to save errors to the instance
  dataRejectionHandler(data, message) {
    let error = `[Data Rejection] - ${message} - Data was not collected, but instead saved to the errors object("_errors") on root Pulse instance.`;
    this._global.errors.push({
      data,
      timestamp: new Date(),
      error
    });
    assert(error);
  }
}<|MERGE_RESOLUTION|>--- conflicted
+++ resolved
@@ -518,14 +518,10 @@
       this._indexes[index].push(data[this._primaryKey]);
     }
 
-<<<<<<< HEAD
     // if we've already collected this item, it may exist in other indexes, so regenerate those.
     if (this._data.hasOwnProperty(data[this._primaryKey])) {
       findIndexesToRegen(data[this._primaryKey]);
     }
-=======
-    this.findIndexesToRegen(data[this._primaryKey]);
->>>>>>> 1ecc9243
 
     // add the data internally
     this._data[data[this._primaryKey]] = data;
