--- conflicted
+++ resolved
@@ -25,13 +25,10 @@
   public storage: Storage;
   public controllers: { [key: string]: any } = {};
   public subController: SubController;
-<<<<<<< HEAD
+
   public integration: Integration = null;
   public core: any;
-=======
-  public intergration: Intergration = null;
-  public core: any = {};
->>>>>>> c75c5e0b
+
   constructor(public config: PulseConfig = {}) {
     this.subController = new SubController();
     this.runtime = new Runtime(() => this);
