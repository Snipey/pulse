--- conflicted
+++ resolved
@@ -9,48 +9,6 @@
 };
 
 export default {
-<<<<<<< HEAD
-  name: 'vue',
-  bind(pulseConstructor) {
-    pulseConstructor.install = Vue => {
-      const pulse = globalThis.__pulse;
-      const global = pulse._private.global;
-      const config = pulse._private.global.config;
-      Vue.mixin({
-        beforeCreate() {
-          // bind root properties
-          Object.keys(global.contextRef).forEach(moduleInstance => {
-            this['$' + moduleInstance] = global.contextRef[moduleInstance];
-          });
-
-          // register component with Pulse
-          global.subs.registerComponent(this);
-
-          // alias map
-          const mapData = global.subs.mapData.bind(global.subs);
-
-          this.mapData = properties => mapData(properties, this);
-        },
-        mounted() {
-          if (this.__pulseUniqueIdentifier && config.waitForMount) pulse.mount(this);
-        },
-        beforeDestroy() {
-          if (this.__pulseUniqueIdentifier && config.autoUnmount) global.subs.unmount(this);
-        }
-      });
-    };
-  },
-  updateMethod(componentInstance: any, updatedData: Object) {
-    for (let dataKey in updatedData) {
-      componentInstance.$set(componentInstance, dataKey, updatedData[dataKey]);
-    }
-  },
-  onReady(pulseConstructor: Pulse) {
-    const Vue = pulseConstructor.intergration.frameworkConstructor;
-    Vue.use(pulseConstructor);
-  }
-};
-=======
 	name: 'vue',
 	bind(pulseConstructor) {
 		pulseConstructor.install = (Vue, options: any) => {
@@ -175,16 +133,11 @@
 	}
 	
 }
->>>>>>> b3f257e3
 
 export function usePulse(deps: Array<State | keyedState> | State, pulseInstance?: Pulse) {
 	let depsArray = normalizeDeps(deps as Array<State>);
 	if (!pulseInstance) pulseInstance = getInstance(depsArray[0]);
 
-<<<<<<< HEAD
-	// The final list of states and dependancies 
-=======
->>>>>>> b3f257e3
 	let depsArrayFinal: Array<State> = [];
 
 	// this allows you to pass in a keyed object of States and subscribe to all  State within the first level of the object. Useful if you wish to subscribe a component to several State instances at the same time.
@@ -196,20 +149,6 @@
 			}
 	});
 
-<<<<<<< HEAD
-	// get Vue constructor
-	const Vue = pulseInstance.intergration.frameworkConstructor;
-	if (!Vue) return;
-
-	// this is a trigger state used to force the component to re-render
-	// const [_, set_] = Vue.useState({});	
-
-	// return depsArray.map(dep => {
-	// 	if (dep instanceof State) return dep.getPublicValue();
-	// 	return dep;
-	// });
-	return depsArrayFinal;
-=======
 	// get React constructor
 	const React = pulseInstance.intergration.frameworkConstructor;
 	if (!React) return;
@@ -230,5 +169,4 @@
 		if (dep instanceof State) return dep.getPublicValue();
 		return dep;
 	});
->>>>>>> b3f257e3
 }