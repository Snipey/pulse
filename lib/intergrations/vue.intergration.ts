--- conflicted
+++ resolved
@@ -9,90 +9,6 @@
 };
 
 export default {
-<<<<<<< HEAD
-	name: 'vue',
-	bind(pulseConstructor) {
-		pulseConstructor.install = Vue => {
-			const pulse = globalThis.__pulse;
-			// const global = pulse._private.global;
-			// const config = pulse._private.global.config;
-			Vue.mixin({
-				beforeCreate() {
-					// bind root properties
-					console.log(pulseConstructor);
-					if (pulseConstructor.State) this.State = pulseConstructor.State;
-					if (pulseConstructor.Collection) this.Collection = pulseConstructor.Collection;
-					if (pulseConstructor.API) this.API = pulseConstructor.API;
-					if (pulseConstructor.Computed) this.Computed = pulseConstructor.Computed;
-					if (usePulse) this.usePulse.bind(usePulse);
-
-					// Object.keys(global.contextRef).forEach(moduleInstance => {
-					// 	this['$' + moduleInstance] = global.contextRef[moduleInstance];
-					// });
-					// if (pulse.utils) this.$utils = pulse.utils;
-					// if (pulse.services) this.$services = pulse.services;
-
-					// // register component with Pulse
-					// global.subs.registerComponent(this);
-
-					// // alias map
-					// const mapData = global.subs.mapData.bind(global.subs);
-
-					// this.mapData = properties => mapData(properties, this);
-				},
-				mounted() {
-					// if (this.__pulseUniqueIdentifier && config.waitForMount)
-					// 	pulse.mount(this);
-				},
-				beforeDestroy() {
-					// if (this.__pulseUniqueIdentifier && config.autoUnmount)
-					// 	global.subs.unmount(this);
-				}
-			});
-		};
-	},
-	updateMethod(componentInstance: any, updatedData: Object) {
-		for (let dataKey in updatedData) {
-			componentInstance.$set(componentInstance, dataKey, updatedData[dataKey]);
-		}
-	},
-	onReady(pulseInstance: any | Pulse) {
-		const Vue = pulseInstance.intergration.frameworkConstructor;
-		pulseInstance.usePulse = (deps: Array<State> | State) => usePulse(deps, pulseInstance);
-		Vue.use(pulseInstance);
-	}
-};
-
-export function usePulse(deps: Array<State | keyedState> | State, pulseInstance?: Pulse) {
-	let depsArray = normalizeDeps(deps as Array<State>);
-	if (!pulseInstance) pulseInstance = getInstance(depsArray[0]);
-
-	// The final list of states and dependancies 
-	let depsArrayFinal: Array<State> = [];
-
-	// this allows you to pass in a keyed object of States and subscribe to all  State within the first level of the object. Useful if you wish to subscribe a component to several State instances at the same time.
-	depsArray.forEach(dep => {
-		if (dep instanceof State) depsArrayFinal.push(dep);
-		else if (typeof dep === 'object')
-			for (let d in dep as keyedState) {
-				if ((dep[d] as any) instanceof State) depsArrayFinal.push(dep[d]);
-			}
-	});
-
-	// get Vue constructor
-	const Vue = pulseInstance.intergration.frameworkConstructor;
-	if (!Vue) return;
-
-	// this is a trigger state used to force the component to re-render
-	// const [_, set_] = Vue.useState({});	
-
-	// return depsArray.map(dep => {
-	// 	if (dep instanceof State) return dep.getPublicValue();
-	// 	return dep;
-	// });
-	return depsArrayFinal;
-}
-=======
   name: 'vue',
   bind(pulseConstructor) {
     pulseConstructor.install = Vue => {
@@ -133,4 +49,33 @@
     Vue.use(pulseConstructor);
   }
 };
->>>>>>> 666b9f89
+
+export function usePulse(deps: Array<State | keyedState> | State, pulseInstance?: Pulse) {
+	let depsArray = normalizeDeps(deps as Array<State>);
+	if (!pulseInstance) pulseInstance = getInstance(depsArray[0]);
+
+	// The final list of states and dependancies 
+	let depsArrayFinal: Array<State> = [];
+
+	// this allows you to pass in a keyed object of States and subscribe to all  State within the first level of the object. Useful if you wish to subscribe a component to several State instances at the same time.
+	depsArray.forEach(dep => {
+		if (dep instanceof State) depsArrayFinal.push(dep);
+		else if (typeof dep === 'object')
+			for (let d in dep as keyedState) {
+				if ((dep[d] as any) instanceof State) depsArrayFinal.push(dep[d]);
+			}
+	});
+
+	// get Vue constructor
+	const Vue = pulseInstance.intergration.frameworkConstructor;
+	if (!Vue) return;
+
+	// this is a trigger state used to force the component to re-render
+	// const [_, set_] = Vue.useState({});	
+
+	// return depsArray.map(dep => {
+	// 	if (dep instanceof State) return dep.getPublicValue();
+	// 	return dep;
+	// });
+	return depsArrayFinal;
+}