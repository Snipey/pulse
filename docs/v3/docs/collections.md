---
title: Collections
---

## Introduction

# Collections

Pulse provides _Collections_ as a way to predictably save external data. Collections are designed for arrays of data following the same structure, usually returned from an API. Such as posts, comments, reviews, store items—for example.

<<<<<<< HEAD
 ### **Think of a Collection like a database table.** 
 - Data is stored and indexed by primary key, as a single source of truth*
 - [Groups](#Groups) are unique arrays of primary keys that cache real Collection data as an *output*.
 - [Selectors](#Selectors) allow you to reference a single cached item from a Collection
 - Collections include database-like methods to manipulate data.
 - Each item collected is its own [State](/docs/state) instance.
=======
### **Think of a Collection like a database table.**
- Data is stored and indexed by primary key, as a single source of truth\*
- [Groups](#Groups) are unique arrays of primary keys that cache real Collection data as an _output_.
- [Selectors](#Selectors) allow you to refrence a single cached item from a Collection
- Collections include database-like methods to manipulate data.
- Each item collected is its own [State](/docs/state) instance.
>>>>>>> c8d30682

\*The beauty of Collections is that data can only be **collected once**, meaning if you need to modify it, there's one place to do so, and everything using that data will update accordingly. Collecting the same data again will overwrite the old data.

## Setup

```js
const MyCollection = App.Collection()();
```

This will create a Collection instance, but without any Groups, Selectors or configuration.

::: tip Collections use a double parentheses syntax.
This is to compensate for a Typescript caveat with partially inferred generics. [Learn More]()
:::

### With a Typescript interface
```ts
// This interface describes an arbitary data item

interface DataType {
  id: number;
  message: string;
}
// Create the Collection and pass in the datatype
const MyCollection = App.Collection<DataType>()();
```

The DataType is passed in as a generic type parameter to the first set of parentheses.

### With configuration

Configuration is optional, but recommended. The second pair of parentheses is where the config object is passed in. 

```js
const MyCollection = App.Collection<DataType>()(Collection => ({
  primaryKey: 'id', // default
  indexAll: true // default false
  groups: {},
  selectors: {},
}))
```

::: tip Type Safety
Collections will infer the types for groups and selectors automatically from the config object. Meaning you do not need to write custom interfaces to have type Safety and Intellisense when using your Collection instance.
:::

**All config parameters** _(All params are optional)_

- `primaryKey` [String]() - Define which property on collected items should be used for indexing.

- `indexAll` [Boolean]() - Create a default Group that catches all collected items.
- `groups` [Object]() - Define [Group](#groups) instances on this Collection.
- `selectors` [Object]() - Define [Selector](#selectors) instances on this Collection.
- `name` [string]() - Create a default Group that catches all collected items.

## Groups


Groups are arrays of primary keys referencing data inside a Collection, we call this the `index`.

Groups provide a cached array of actual collection data mirroring the index. When the index is modified, the `output` will rebuild with actual collection data.

```js
const MyCollection = App.Collection<DataType>()(Collection => ({
  groups: {
    MY_GROUP: Collection.Group()
  }
}))
```

Groups are dependent on a Collection instance, thus the config function returns the Collection instance.
::: tip Groups extend the State class

   Groups have all the methods and functionality State does (See [State methods]()), plus additional methods listed below. The `value` of the State is the Group's index, and the additional `output` property is the cached collection data.

:::

```js
MyCollection.groups.MY_GROUP.output; // Actual data
MyCollection.groups.MY_GROUP.index; // Array of primary keys
```

### Group methods

> `Group.has()` [Function]() - Check if a Group has a primary key


```js
MyCollection.groups.MY_GROUP.has(23); // boolean
```

> `Group.add()` [Function]() - Add a key to a Group. Takes an options object as the second parameter.

```js
MyCollection.groups.MY_GROUP.add(23, {}); // returns Group instance

interface Options {
  atIndex?: number; // specify explicit index to insert
  method?: 'unshift' | 'push'; // (default: push) method to add to group
  overwrite?: boolean; // (default: false) set to false to leave primary key in place if already present
}
```

> `Group.remove()` [Function]() - Remove primary key from Group

```js
MyCollection.groups.MY_GROUP.remove(23); // returns Group instance
```

> `Group.build()` [Function]() - Force rebuild the group output, though you should never need to use this method as Collections take care of rebuilding groups automatically.

```js
MyCollection.groups.MY_GROUP.build(); // void
```

## Selectors

Selectors allow you to _select_ a data item from a Collection. Components that need one piece of data such as a "current account" or maybe "current viewing post" would benifit from using Selectors.

```js
const MyCollection = App.Collection<DataType>()(Collection => ({
  selectors: {
    MY_SELECTOR: Collection.Selector(0)
  }
}))
```

The default value of a selector can be any primary key.
::: tip Selectors extend the Computed class (which extends State)

  Selectors store the selected primary key under `Selector.selected`, the Collection data matching the selected primary key is cached under `Selector.value`. To understand how Computed works see [Computed]()

:::

```js
MyCollection.selectors.MY_SELECTOR.value; // cached selected Collection data
MyCollection.selectors.MY_SELECTOR.select(1); // select a new primary key
```


## `collect()`

The Collect method allows you to _collect_ data and add it to a collection (single object or an array of objects). The second parameter is the group you would like the data to be collected into and is optional. 

### Parameters
- `data` [Object]()
- `groupNames` [string | string[]]() - optional

::: tip Collect can only accept objects
  The Collect function can **only** accept an object or an array of objects. If you try to pass any other primitive data type it will not work.
:::

```js
  MyCollection.collect(data)
  // OR
  MyCollection.collect(data, 'myGroupName')
```

## `update()`

The update method _updates_ data in a collection given an id. The first parameter is the id/key of the data you would like to update. The second parameter is an object with the updated values 

### Parameters
- `primaryKeys` [string | number | string[] | number[]]()
- `newData` [Object]()

```js
MyCollection.update(32, data)
```

## `put()`

The put method allows you to _put_ data from one group into another! A great example would be moving a new user from unverified to verified.

### Parameters
- `primaryKeys` [string | number | string[] | number[]]()
- `groupNames` [string | string[]]()
- `options` [Object]() _optional_


```js
MyCollection.put([22, 34, 75], 'MyGroupName')
```

## `deleteData()`

Delete data from your collection

### Parameters
- `primaryKeys` [string | number | string[] | number[]]()

```js
MyCollection.deleteData(21)
```

## `reset()`


Reset allows you to easily clear the collection of all data (keeping group structure but removing the data from the groups)

```js
MyCollection.reset()
```

## `compute()`

This is a function that is used when you would like a computed value based on your data. This is only really used by the [getValueById()](#getvaluebyid) function.

### Parameters
- computeFunction [Function]()

```js
MyCollection.compute((data) => {
  // do things then return a value
  return value;
})
```

## `getGroup()`

Given a group name, this function returns a group object.

### Parameters
- `groupName` [string | string[]]()
### Returns
- `Group` [Group](#groups)

```js
// Expected to return a group matching the name 'MyGroupName'
MyCollection.getGroup('MyGroupName')
```

## `findById()`

Fetch data using the primary key/id!

### Parameters
- `primaryKey` [string | number]()
### Returns
- `data` [object]()

```js
MyCollection.findById(33)
```

## `getValueById()` 

Given an id/key, this function returns the computed value of the data, using the [compute](#compute) function.

### Parameters
- `primaryKey` [string | number]()

```js
// will return the computed value of that data
MyCollection.getValueById(21)
```

## `remove()`

Remove is an alias function that takes the primary key(s) given, returns functions for the different delete options, and passes the primary keys to the sub-function you call. It returns:

### Parameters
- `primaryKeys` [string | number | string[] | number[]]()
### Returns
- `remove.fromGroups(groupNames)` [Function]() - Removes the data from the group(s) specified
- `remove.everywhere` [Function]() - Removes the data from all groups and the base collection

```js
// will remove data with key 2 from the group named MyGroupName
MyCollection.remove(2).fromGroups('MyGroupName') 
```

## `updateDataKey()`

This method allows you to easily change the key of any piece of data in your collection

### Parameters
- `oldKey` [string | number | string[] | number[]]() - 
- `newKey` [string | number | string[] | number[]]() - 

```js 
// the data at key 1 will now have a key of 4550
MyCollection.updateDataKey(1, 4550)
```

## `regenGroupsThatInclude()`

### Parameters
- `PrimaryKey` [string | number]()<|MERGE_RESOLUTION|>--- conflicted
+++ resolved
@@ -8,21 +8,12 @@
 
 Pulse provides _Collections_ as a way to predictably save external data. Collections are designed for arrays of data following the same structure, usually returned from an API. Such as posts, comments, reviews, store items—for example.
 
-<<<<<<< HEAD
- ### **Think of a Collection like a database table.** 
- - Data is stored and indexed by primary key, as a single source of truth*
- - [Groups](#Groups) are unique arrays of primary keys that cache real Collection data as an *output*.
- - [Selectors](#Selectors) allow you to reference a single cached item from a Collection
- - Collections include database-like methods to manipulate data.
- - Each item collected is its own [State](/docs/state) instance.
-=======
 ### **Think of a Collection like a database table.**
 - Data is stored and indexed by primary key, as a single source of truth\*
 - [Groups](#Groups) are unique arrays of primary keys that cache real Collection data as an _output_.
-- [Selectors](#Selectors) allow you to refrence a single cached item from a Collection
+- [Selectors](#Selectors) allow you to reference a single cached item from a Collection
 - Collections include database-like methods to manipulate data.
 - Each item collected is its own [State](/docs/state) instance.
->>>>>>> c8d30682
 
 \*The beauty of Collections is that data can only be **collected once**, meaning if you need to modify it, there's one place to do so, and everything using that data will update accordingly. Collecting the same data again will overwrite the old data.
 
