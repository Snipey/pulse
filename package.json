--- conflicted
+++ resolved
@@ -4,15 +4,11 @@
   "description": "Global state and logic framework for reactive Javascript applications.",
   "main": "dist/index.js",
   "module": "dist/index.js",
-<<<<<<< HEAD
-  "types": "./dist/index.d.ts",
-=======
   "files": [
     "dist",
     "package.json",
     "LICENCE"
   ],
->>>>>>> f8630165
   "scripts": {
     "test": "mocha -r ts-node/register --exit test/**/*.spec.ts",
     "test-debug": "mocha -r ts-node/register --inspect-brk test/**/*.spec.ts",
